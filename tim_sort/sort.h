--- conflicted
+++ resolved
@@ -1,13 +1,3 @@
-<<<<<<< HEAD
-#ifndef TIM_SORT_H
-#define TIM_SORT_H
-
-void insertionSort(int *a, int left, int right);
-void merge(int *a, int l, int m, int r);
-void timSort(int *a, int n);
-
-#endif
-=======
 #ifndef TIM_SORT_H
 #define TIM_SORT_H
 
@@ -137,5 +127,4 @@
  */
 int main(int argc, char *argv[]);
 
-#endif
->>>>>>> 0a3fb31a
+#endif